[package]
name = "backfill"
version = "0.0.0"
publish = false
edition.workspace = true
license.workspace = true

[dependencies]
# reth
reth-evm.workspace = true
reth-execution-types.workspace = true
reth-exex.workspace = true
reth-node-api.workspace = true
reth-node-ethereum.workspace = true
reth-tracing.workspace = true
reth.workspace = true

# async
eyre.workspace = true
futures.workspace = true
tokio.workspace = true

# rpc
async-trait = "0.1"
jsonrpsee = { version = "0.23", features = ["server", "macros"] }

<<<<<<< HEAD
# cli
clap = "4"
=======
# misc
tracing = "0.1"
>>>>>>> 10cc1f28
<|MERGE_RESOLUTION|>--- conflicted
+++ resolved
@@ -24,10 +24,8 @@
 async-trait = "0.1"
 jsonrpsee = { version = "0.23", features = ["server", "macros"] }
 
-<<<<<<< HEAD
 # cli
 clap = "4"
-=======
+
 # misc
-tracing = "0.1"
->>>>>>> 10cc1f28
+tracing = "0.1"